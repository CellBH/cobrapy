[bumpversion]
current_version = 0.21.0
commit = True
tag = True
parse = (?P<major>\d+)
	\.(?P<minor>\d+)
	\.(?P<patch>\d+)
	(?P<release>[a]*)(?P<num>\d*)
serialize =
	{major}.{minor}.{patch}{release}{num}
	{major}.{minor}.{patch}
tag_name = {new_version}

[metadata]
name = cobra
url = https://opencobra.github.io/cobrapy
download_url = https://pypi.org/project/cobra
project_urls =
	Source Code = https://github.com/opencobra/cobrapy
	Documentation = https://cobrapy.readthedocs.io
	Bug Tracker = https://github.com/opencobra/cobrapy/issues
author = The cobrapy core development team.
author_email = cobra-pie@googlegroups.com
maintainer = Moritz E. Beber
maintainer_email = moritz.beber@gmail.com
classifiers =
	Development Status :: 5 - Production/Stable
	Intended Audience :: Science/Research
	License :: OSI Approved :: GNU General Public License v2 or later (GPLv2+)
	License :: OSI Approved :: GNU Lesser General Public License v2 or later (LGPLv2+)
	Natural Language :: English
	Operating System :: OS Independent
	Programming Language :: Python :: 3.6
	Programming Language :: Python :: 3.7
	Programming Language :: Python :: 3.8
	Programming Language :: Python :: Implementation :: CPython
	Topic :: Scientific/Engineering :: Bio-Informatics
license = LGPL-2.0-or-later OR GPL-2.0-or-later
description = COBRApy is a package for constraint-based modeling of metabolic networks.
long_description = file: README.rst, INSTALL.rst
long_description_content_type = text/x-rst
keywords =
	metabolism
	biology
	constraint-based
	linear programming
	mixed-integer
	optimization
	flux-balance analysis
	reconstruction

[options]
zip_safe = True
install_requires =
	appdirs ~=1.4
	depinfo
	diskcache ~=5.0
	future
	httpx ~=0.14
	importlib_resources
	numpy ~=1.13
	optlang ~=1.5
	pandas ~=1.0
	pydantic ~=1.6
	python-libsbml ==5.19.0
	rich ~=8.0
	ruamel.yaml ~=0.16
<<<<<<< HEAD
	six
	swiglpk ~=4.65.0
=======
	swiglpk
>>>>>>> ac5cce86
tests_require =
	tox
packages = find:
package_dir =
	= src

[options.packages.find]
where = src

[options.package_data]
cobra =
	io/*.json
	test/data/*

[options.extras_require]
array =
	scipy
development =
	black
	bumpversion
	isort
	tox

[bdist_wheel]
universal = 1

[bumpversion:part:release]
optional_value = placeholder
first_value = placeholder
values =
	placeholder
	a

[bumpversion:file:setup.py]
search = version="{current_version}"
replace = version="{new_version}"

[bumpversion:file:src/cobra/__init__.py]
search = __version__ = "{current_version}"
replace = __version__ = "{new_version}"<|MERGE_RESOLUTION|>--- conflicted
+++ resolved
@@ -65,12 +65,7 @@
 	python-libsbml ==5.19.0
 	rich ~=8.0
 	ruamel.yaml ~=0.16
-<<<<<<< HEAD
-	six
-	swiglpk ~=4.65.0
-=======
 	swiglpk
->>>>>>> ac5cce86
 tests_require =
 	tox
 packages = find:
