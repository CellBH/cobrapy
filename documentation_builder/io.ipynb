{
 "cells": [
  {
   "cell_type": "markdown",
   "metadata": {},
   "source": [
    "# Reading and Writing Models"
   ]
  },
  {
   "cell_type": "markdown",
   "metadata": {
    "deletable": true,
    "editable": true
   },
   "source": [
    "Cobrapy supports reading and writing models in SBML (with and without FBC), JSON, MAT, and pickle formats. Generally, SBML with FBC version 2 is the preferred format for general use. The JSON format may be more useful for cobrapy-specific functionality.\n",
    "\n",
    "The package also ships with test models in various formats for testing purposes."
   ]
  },
  {
   "cell_type": "code",
   "execution_count": null,
   "metadata": {
    "collapsed": false,
    "deletable": true,
    "editable": true
   },
<<<<<<< HEAD
   "outputs": [],
=======
   "outputs": [
    {
     "name": "stderr",
     "output_type": "stream",
     "text": [
      "/home/moritz/.virtualenvs/cobra/lib/python3.5/site-packages/optlang/gurobi_interface.py:26: UserWarning: Be careful! The GUROBI interface is still under construction ...\n",
      "  warn(\"Be careful! The GUROBI interface is still under construction ...\")\n"
     ]
    },
    {
     "name": "stdout",
     "output_type": "stream",
     "text": [
      "mini test files: \n",
      "mini_fbc2.xml.gz, mini_fbc1.xml, mini_fbc2.xml.bz2, mini_fbc2.xml, mini.pickle, mini.mat, mini.json, mini_cobra.xml\n"
     ]
    }
   ],
>>>>>>> ffbb450b
   "source": [
    "import cobra.test\n",
    "import os\n",
    "from os.path import join\n",
<<<<<<< HEAD
    "from cobra.test import data_dir\n",
=======
    "\n",
    "data_dir = cobra.test.data_dir\n",
>>>>>>> ffbb450b
    "\n",
    "print(\"mini test files: \")\n",
    "print(\", \".join(i for i in os.listdir(data_dir) if i.startswith(\"mini\")))\n",
    "\n",
    "textbook_model = cobra.test.create_test_model(\"textbook\")\n",
    "ecoli_model = cobra.test.create_test_model(\"ecoli\")\n",
    "salmonella_model = cobra.test.create_test_model(\"salmonella\")"
   ]
  },
  {
   "cell_type": "markdown",
   "metadata": {
    "deletable": true,
    "editable": true
   },
   "source": [
    "## SBML"
   ]
  },
  {
   "cell_type": "markdown",
   "metadata": {
    "deletable": true,
    "editable": true
   },
   "source": [
    "The [Systems Biology Markup Language](http://sbml.org) is an XML-based standard format for distributing models which has support for COBRA models through the [FBC extension](http://sbml.org/Documents/Specifications/SBML_Level_3/Packages/Flux_Balance_Constraints_%28flux%29) version 2.\n",
    "\n",
    "Cobrapy has native support for reading and writing SBML with FBCv2. Please note that all id's in the model must conform to the SBML SID requirements in order to generate a valid SBML file."
   ]
  },
  {
   "cell_type": "code",
   "execution_count": null,
   "metadata": {
    "collapsed": false,
    "deletable": true,
    "editable": true
   },
<<<<<<< HEAD
   "outputs": [],
=======
   "outputs": [
    {
     "data": {
      "text/plain": [
       "<Model mini_textbook at 0x7fd3542a1198>"
      ]
     },
     "execution_count": 2,
     "metadata": {},
     "output_type": "execute_result"
    }
   ],
>>>>>>> ffbb450b
   "source": [
    "cobra.io.read_sbml_model(join(data_dir, \"mini_fbc2.xml\"))"
   ]
  },
  {
   "cell_type": "code",
   "execution_count": null,
   "metadata": {
    "collapsed": false,
    "deletable": true,
    "editable": true
   },
   "outputs": [],
   "source": [
    "cobra.io.write_sbml_model(textbook_model, \"test_fbc2.xml\")"
   ]
  },
  {
   "cell_type": "markdown",
   "metadata": {
    "deletable": true,
    "editable": true
   },
   "source": [
    "There are other dialects of SBML prior to FBC 2 which have previously been use to encode COBRA models. The primary ones is the \"COBRA\" dialect which used the \"notes\" fields in SBML files.\n",
    "\n",
    "Cobrapy can use [libsbml](http://sbml.org/Software/libSBML), which must be installed separately (see installation instructions) to read and write these files. When reading in a model, it will automatically detect whether FBC was used or not. When writing a model, the use_fbc_package flag can be used can be used to write files in this legacy \"cobra\" format.\n",
    "\n",
    "Consider having the [lxml](http://lxml.de/) package installed as it can speed up parsing considerably."
   ]
  },
  {
   "cell_type": "code",
   "execution_count": null,
   "metadata": {
    "collapsed": false,
    "deletable": true,
    "editable": true
   },
<<<<<<< HEAD
   "outputs": [],
=======
   "outputs": [
    {
     "data": {
      "text/plain": [
       "<Model mini_textbook at 0x7fd3543c88d0>"
      ]
     },
     "execution_count": 4,
     "metadata": {},
     "output_type": "execute_result"
    }
   ],
>>>>>>> ffbb450b
   "source": [
    "cobra.io.read_sbml_model(join(data_dir, \"mini_cobra.xml\"))"
   ]
  },
  {
   "cell_type": "code",
   "execution_count": null,
   "metadata": {
    "collapsed": false,
    "deletable": true,
    "editable": true
   },
   "outputs": [],
   "source": [
    "cobra.io.write_sbml_model(\n",
    "    textbook_model, \"test_cobra.xml\", use_fbc_package=False)"
   ]
  },
  {
   "cell_type": "markdown",
   "metadata": {},
   "source": [
    "## JSON"
   ]
  },
  {
   "cell_type": "markdown",
   "metadata": {
    "deletable": true,
    "editable": true
   },
   "source": [
    "cobrapy models have a [JSON](https://en.wikipedia.org/wiki/JSON) (JavaScript Object Notation) representation. This format was crated for interoperability with [escher](https://escher.github.io)."
   ]
  },
  {
   "cell_type": "code",
   "execution_count": null,
   "metadata": {
    "collapsed": false,
    "deletable": true,
    "editable": true
   },
<<<<<<< HEAD
   "outputs": [],
=======
   "outputs": [
    {
     "data": {
      "text/plain": [
       "<Model mini_textbook at 0x7fd31116c390>"
      ]
     },
     "execution_count": 6,
     "metadata": {},
     "output_type": "execute_result"
    }
   ],
>>>>>>> ffbb450b
   "source": [
    "cobra.io.load_json_model(join(data_dir, \"mini.json\"))"
   ]
  },
  {
   "cell_type": "code",
   "execution_count": null,
   "metadata": {
    "collapsed": true,
    "deletable": true,
    "editable": true
   },
   "outputs": [],
   "source": [
    "cobra.io.save_json_model(textbook_model, \"test.json\")"
   ]
  },
  {
   "cell_type": "markdown",
   "metadata": {
    "deletable": true,
    "editable": true
   },
   "source": [
    "## MATLAB"
   ]
  },
  {
   "cell_type": "markdown",
   "metadata": {
    "deletable": true,
    "editable": true
   },
   "source": [
    "Often, models may be imported and exported solely for the purposes of working with the same models in cobrapy and the [MATLAB cobra toolbox](http://opencobra.github.io/cobratoolbox/). MATLAB has its own \".mat\" format for storing variables. Reading and writing to these mat files from python requires scipy.\n",
    "\n",
    "A mat file can contain multiple MATLAB variables. Therefore, the variable name of the model in the MATLAB file can be passed into the reading function:"
   ]
  },
  {
   "cell_type": "code",
   "execution_count": null,
   "metadata": {
    "collapsed": false,
    "deletable": true,
    "editable": true
   },
<<<<<<< HEAD
   "outputs": [],
=======
   "outputs": [
    {
     "data": {
      "text/plain": [
       "<Model mini_textbook at 0x7fd31119df28>"
      ]
     },
     "execution_count": 8,
     "metadata": {},
     "output_type": "execute_result"
    }
   ],
>>>>>>> ffbb450b
   "source": [
    "cobra.io.load_matlab_model(\n",
    "    join(data_dir, \"mini.mat\"), variable_name=\"mini_textbook\")"
   ]
  },
  {
   "cell_type": "markdown",
   "metadata": {
    "deletable": true,
    "editable": true
   },
   "source": [
    "If the mat file contains only a single model, cobra can figure out which variable to read from, and the variable_name parameter is unnecessary."
   ]
  },
  {
   "cell_type": "code",
   "execution_count": null,
   "metadata": {
    "collapsed": false,
    "deletable": true,
    "editable": true
   },
<<<<<<< HEAD
   "outputs": [],
=======
   "outputs": [
    {
     "data": {
      "text/plain": [
       "<Model mini_textbook at 0x7fd311188b00>"
      ]
     },
     "execution_count": 9,
     "metadata": {},
     "output_type": "execute_result"
    }
   ],
>>>>>>> ffbb450b
   "source": [
    "cobra.io.load_matlab_model(join(data_dir, \"mini.mat\"))"
   ]
  },
  {
   "cell_type": "markdown",
   "metadata": {
    "deletable": true,
    "editable": true
   },
   "source": [
    "Saving models to mat files is also relatively straightforward"
   ]
  },
  {
   "cell_type": "code",
   "execution_count": null,
   "metadata": {
    "collapsed": false,
    "deletable": true,
    "editable": true
   },
   "outputs": [],
   "source": [
    "cobra.io.save_matlab_model(textbook_model, \"test.mat\")"
   ]
  },
  {
   "cell_type": "markdown",
   "metadata": {
    "deletable": true,
    "editable": true
   },
   "source": [
    "## Pickle"
   ]
  },
  {
   "cell_type": "markdown",
   "metadata": {
    "deletable": true,
    "editable": true
   },
   "source": [
    "Cobra models can be serialized using the python serialization format, [pickle](https://docs.python.org/2/library/pickle.html).\n",
    "\n",
    "Please note that use of the pickle format is generally not recommended for most use cases. JSON, SBML, and MAT are generally the preferred formats."
   ]
  }
 ],
 "metadata": {
  "kernelspec": {
   "display_name": "Python 3",
   "language": "python",
   "name": "python3"
  },
  "language_info": {
   "codemirror_mode": {
    "name": "ipython",
    "version": 3
   },
   "file_extension": ".py",
   "mimetype": "text/x-python",
   "name": "python",
   "nbconvert_exporter": "python",
   "pygments_lexer": "ipython3",
<<<<<<< HEAD
   "version": "3.5.2"
=======
   "version": "3.5.2+"
>>>>>>> ffbb450b
  }
 },
 "nbformat": 4,
 "nbformat_minor": 0
}<|MERGE_RESOLUTION|>--- conflicted
+++ resolved
@@ -21,15 +21,12 @@
   },
   {
    "cell_type": "code",
-   "execution_count": null,
-   "metadata": {
-    "collapsed": false,
-    "deletable": true,
-    "editable": true
-   },
-<<<<<<< HEAD
-   "outputs": [],
-=======
+   "execution_count": 1,
+   "metadata": {
+    "collapsed": false,
+    "deletable": true,
+    "editable": true
+   },
    "outputs": [
     {
      "name": "stderr",
@@ -48,17 +45,12 @@
      ]
     }
    ],
->>>>>>> ffbb450b
    "source": [
     "import cobra.test\n",
     "import os\n",
     "from os.path import join\n",
-<<<<<<< HEAD
-    "from cobra.test import data_dir\n",
-=======
     "\n",
     "data_dir = cobra.test.data_dir\n",
->>>>>>> ffbb450b
     "\n",
     "print(\"mini test files: \")\n",
     "print(\", \".join(i for i in os.listdir(data_dir) if i.startswith(\"mini\")))\n",
@@ -92,41 +84,37 @@
   },
   {
    "cell_type": "code",
-   "execution_count": null,
-   "metadata": {
-    "collapsed": false,
-    "deletable": true,
-    "editable": true
-   },
-<<<<<<< HEAD
+   "execution_count": 2,
+   "metadata": {
+    "collapsed": false,
+    "deletable": true,
+    "editable": true
+   },
+   "outputs": [
+    {
+     "data": {
+      "text/plain": [
+       "<Model mini_textbook at 0x7fd3542a1198>"
+      ]
+     },
+     "execution_count": 2,
+     "metadata": {},
+     "output_type": "execute_result"
+    }
+   ],
+   "source": [
+    "cobra.io.read_sbml_model(join(data_dir, \"mini_fbc2.xml\"))"
+   ]
+  },
+  {
+   "cell_type": "code",
+   "execution_count": 3,
+   "metadata": {
+    "collapsed": false,
+    "deletable": true,
+    "editable": true
+   },
    "outputs": [],
-=======
-   "outputs": [
-    {
-     "data": {
-      "text/plain": [
-       "<Model mini_textbook at 0x7fd3542a1198>"
-      ]
-     },
-     "execution_count": 2,
-     "metadata": {},
-     "output_type": "execute_result"
-    }
-   ],
->>>>>>> ffbb450b
-   "source": [
-    "cobra.io.read_sbml_model(join(data_dir, \"mini_fbc2.xml\"))"
-   ]
-  },
-  {
-   "cell_type": "code",
-   "execution_count": null,
-   "metadata": {
-    "collapsed": false,
-    "deletable": true,
-    "editable": true
-   },
-   "outputs": [],
    "source": [
     "cobra.io.write_sbml_model(textbook_model, \"test_fbc2.xml\")"
    ]
@@ -147,15 +135,12 @@
   },
   {
    "cell_type": "code",
-   "execution_count": null,
-   "metadata": {
-    "collapsed": false,
-    "deletable": true,
-    "editable": true
-   },
-<<<<<<< HEAD
-   "outputs": [],
-=======
+   "execution_count": 4,
+   "metadata": {
+    "collapsed": false,
+    "deletable": true,
+    "editable": true
+   },
    "outputs": [
     {
      "data": {
@@ -168,14 +153,13 @@
      "output_type": "execute_result"
     }
    ],
->>>>>>> ffbb450b
    "source": [
     "cobra.io.read_sbml_model(join(data_dir, \"mini_cobra.xml\"))"
    ]
   },
   {
    "cell_type": "code",
-   "execution_count": null,
+   "execution_count": 5,
    "metadata": {
     "collapsed": false,
     "deletable": true,
@@ -206,41 +190,37 @@
   },
   {
    "cell_type": "code",
-   "execution_count": null,
-   "metadata": {
-    "collapsed": false,
-    "deletable": true,
-    "editable": true
-   },
-<<<<<<< HEAD
+   "execution_count": 6,
+   "metadata": {
+    "collapsed": false,
+    "deletable": true,
+    "editable": true
+   },
+   "outputs": [
+    {
+     "data": {
+      "text/plain": [
+       "<Model mini_textbook at 0x7fd31116c390>"
+      ]
+     },
+     "execution_count": 6,
+     "metadata": {},
+     "output_type": "execute_result"
+    }
+   ],
+   "source": [
+    "cobra.io.load_json_model(join(data_dir, \"mini.json\"))"
+   ]
+  },
+  {
+   "cell_type": "code",
+   "execution_count": 7,
+   "metadata": {
+    "collapsed": true,
+    "deletable": true,
+    "editable": true
+   },
    "outputs": [],
-=======
-   "outputs": [
-    {
-     "data": {
-      "text/plain": [
-       "<Model mini_textbook at 0x7fd31116c390>"
-      ]
-     },
-     "execution_count": 6,
-     "metadata": {},
-     "output_type": "execute_result"
-    }
-   ],
->>>>>>> ffbb450b
-   "source": [
-    "cobra.io.load_json_model(join(data_dir, \"mini.json\"))"
-   ]
-  },
-  {
-   "cell_type": "code",
-   "execution_count": null,
-   "metadata": {
-    "collapsed": true,
-    "deletable": true,
-    "editable": true
-   },
-   "outputs": [],
    "source": [
     "cobra.io.save_json_model(textbook_model, \"test.json\")"
    ]
@@ -269,15 +249,12 @@
   },
   {
    "cell_type": "code",
-   "execution_count": null,
-   "metadata": {
-    "collapsed": false,
-    "deletable": true,
-    "editable": true
-   },
-<<<<<<< HEAD
-   "outputs": [],
-=======
+   "execution_count": 8,
+   "metadata": {
+    "collapsed": false,
+    "deletable": true,
+    "editable": true
+   },
    "outputs": [
     {
      "data": {
@@ -290,7 +267,6 @@
      "output_type": "execute_result"
     }
    ],
->>>>>>> ffbb450b
    "source": [
     "cobra.io.load_matlab_model(\n",
     "    join(data_dir, \"mini.mat\"), variable_name=\"mini_textbook\")"
@@ -308,15 +284,12 @@
   },
   {
    "cell_type": "code",
-   "execution_count": null,
-   "metadata": {
-    "collapsed": false,
-    "deletable": true,
-    "editable": true
-   },
-<<<<<<< HEAD
-   "outputs": [],
-=======
+   "execution_count": 9,
+   "metadata": {
+    "collapsed": false,
+    "deletable": true,
+    "editable": true
+   },
    "outputs": [
     {
      "data": {
@@ -329,7 +302,6 @@
      "output_type": "execute_result"
     }
    ],
->>>>>>> ffbb450b
    "source": [
     "cobra.io.load_matlab_model(join(data_dir, \"mini.mat\"))"
    ]
@@ -346,7 +318,7 @@
   },
   {
    "cell_type": "code",
-   "execution_count": null,
+   "execution_count": 10,
    "metadata": {
     "collapsed": false,
     "deletable": true,
@@ -396,11 +368,7 @@
    "name": "python",
    "nbconvert_exporter": "python",
    "pygments_lexer": "ipython3",
-<<<<<<< HEAD
-   "version": "3.5.2"
-=======
    "version": "3.5.2+"
->>>>>>> ffbb450b
   }
  },
  "nbformat": 4,
